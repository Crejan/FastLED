--- conflicted
+++ resolved
@@ -185,7 +185,6 @@
 	}
 #endif
 
-<<<<<<< HEAD
 #ifdef FASTSPI_USE_DMX_SIMPLE
 	template<EClocklessChipsets CHIPSET, uint8_t DATA_PIN>
 	static CLEDController &addLeds(struct CRGB *data, int nLedsOrOffset, int nLedsIfOffset = 0)
@@ -203,24 +202,14 @@
 	}
 #endif
 
-// #ifdef HAS_BLOCKLESS
-	template<EBlockChipsets CHIPSET, int NUM_LANES, EOrder RGB_ORDER>
-	static CLEDController &addLeds(const struct CRGB *data, int nLedsOrOffset, int nLedsIfOffset = 0) {
-		switch(CHIPSET) {
-			case WS2811_PORTC: return addLeds(new InlineBlockClocklessController<NUM_LANES, NS(250), NS(510), NS(490), RGB_ORDER>(), data, nLedsOrOffset, nLedsIfOffset);
-		}
-	}
-
-=======
 #ifdef HAS_BLOCKLESS
->>>>>>> 99856478
 	template<EBlockChipsets CHIPSET, int NUM_LANES>
 	static CLEDController &addLeds(struct CRGB *data, int nLedsOrOffset, int nLedsIfOffset = 0) {
 		switch(CHIPSET) {
 			case WS2811_PORTC: return addLeds(new InlineBlockClocklessController<NUM_LANES, NS(250), NS(510), NS(490)>(), data, nLedsOrOffset, nLedsIfOffset);
 		}
 	}
-// #endif
+#endif
 
 	void setBrightness(uint8_t scale) { m_Scale = scale; }
 	uint8_t getBrightness() { return m_Scale; }
